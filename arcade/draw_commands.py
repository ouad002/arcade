--- conflicted
+++ resolved
@@ -11,14 +11,11 @@
 import pyglet
 import pyglet.gl as GL
 from pyglet.gl import glu as GLU
-<<<<<<< HEAD
 
 from numbers import Number
 from typing import Any
 from typing import Iterable
 from typing import List
-=======
->>>>>>> 03461ed2
 
 
 class Texture:
@@ -851,12 +848,8 @@
 
 # --- BEGIN LINE FUNCTIONS # # #
 
-<<<<<<< HEAD
 def draw_line(start_x: Number, start_y: Number, end_x: Number, end_y: Number, 
               color: Iterable[Number], border_width: Number = 1):
-=======
-def draw_line(start_x, start_y, end_x, end_y, color, border_width=1):
->>>>>>> 03461ed2
     """
     Draw a line.
 
@@ -1680,35 +1673,7 @@
 
     label.draw()
 
-<<<<<<< HEAD
+
 
 # --- END TEXT FUNCTIONS # # #
-=======
-
-# --- END TEXT FUNCTIONS # # #
-
-
-class VertexBuffer:
-    """
-    This class represents a
-    `vertex buffer object`_.
-
-    Attributes:
-        :vbo_id: ID of the vertex buffer as assigned by OpenGL
-        :size:
-        :width:
-        :height:
-        :color:
-
-
-    .. _vertex buffer object:
-       https://en.wikipedia.org/wiki/Vertex_Buffer_Object
-    """
-
-    def __init__(self, vbo_id, size, width, height, color):
-        self.vbo_id = vbo_id
-        self.size = size
-        self.width = width
-        self.height = height
-        self.color = color
->>>>>>> 03461ed2
+
