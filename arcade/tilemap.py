--- conflicted
+++ resolved
@@ -53,14 +53,7 @@
     """
 
     # If we should pull from local resources, replace with proper path
-<<<<<<< HEAD
     tmx_file = resolve_resource_path(tmx_file)
-=======
-    if isinstance(tmx_file, str) and str(tmx_file).startswith(":resources:"):
-        import os
-        path = os.path.dirname(os.path.abspath(__file__))
-        tmx_file = f"{path}/resources/{tmx_file[11:]}"
->>>>>>> 78118727
 
     tile_map = pytiled_parser.parse_tile_map(tmx_file)
 
