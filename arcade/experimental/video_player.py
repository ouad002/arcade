--- conflicted
+++ resolved
@@ -24,16 +24,6 @@
         # video_width, video_height = self.get_video_size()
         # print((video_width, video_height), self.player.source.duration, self.player.time)
 
-<<<<<<< HEAD
-        self.ctx.disable(self.ctx.BLEND)
-        video_texture = self.player.texture
-        video_texture.blit(
-            0,
-            0,
-            width=self.width,
-            height=self.height,
-        )
-=======
         with self.ctx.pyglet_rendering():
             self.ctx.disable(self.ctx.BLEND)
             video_texture = self.player.texture
@@ -44,7 +34,6 @@
                     width=self.width,
                     height=self.height,
                 )
->>>>>>> 9f567e00
 
     def on_update(self, delta_time: float):
         pass
