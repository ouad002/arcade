import os
from abc import abstractmethod
from typing import List, Optional
from uuid import uuid4

import PIL
import pytest

import arcade
import arcade.gui
from arcade.gui import UIClickable, UIManager
from arcade.gui.elements.box import UIBox
from arcade.gui.layouts.manager import UILayoutManager
from arcade.gui.style import UIStyle


<<<<<<< HEAD
class InteractionMixin:
=======
class TestUIManager(UIManager):
    use_super_mouse_adjustment = False

>>>>>>> 863a895f
    def __init__(self, *args, **kwargs):
        super().__init__(*args, **kwargs)
        self.event_history: List[arcade.gui.events.UIEvent] = []

    # For easier calculation we overwrite the adjustment, so events can test without floating point values
    def adjust_mouse_coordinates(self, x, y):
        if self.use_super_mouse_adjustment:
            return super().adjust_mouse_coordinates(x, y)
        else:
            return x, y

    def move_mouse(self, x: int, y: int):
<<<<<<< HEAD
        self.dispatch_ui_event(
            arcade.gui.events.UIEvent(
                arcade.gui.events.MOUSE_MOTION, x=x, y=y, button=1, modifier=0
            )
        )

    def click_and_hold(self, x: int, y: int, button=arcade.MOUSE_BUTTON_LEFT):
        self.dispatch_ui_event(
            arcade.gui.events.UIEvent(
                arcade.gui.events.MOUSE_PRESS, x=x, y=y, button=button, modifier=0
            )
        )

    def release(self, x: int, y: int, button=arcade.MOUSE_BUTTON_LEFT):
        self.dispatch_ui_event(
            arcade.gui.events.UIEvent(
                arcade.gui.events.MOUSE_RELEASE, x=x, y=y, button=button, modifier=0
            )
=======
        self.on_mouse_motion(x, y, 0, 0)

    def click_and_hold(self, x: int, y: int, button=arcade.MOUSE_BUTTON_LEFT):
        self.on_mouse_press(
            x=x,
            y=y,
            button=button,
            modifiers=0
        )

    def release(self, x: int, y: int, button=arcade.MOUSE_BUTTON_LEFT):
        self.on_mouse_release(
            x=x,
            y=y,
            button=button,
            modifiers=0
>>>>>>> 863a895f
        )

    def click(self, x: int, y: int):
        self.click_and_hold(x, y)
        self.release(x, y)

    def right_click(self, x: int, y: int):
        self.click_and_hold(x, y, button=arcade.MOUSE_BUTTON_RIGHT)
        self.release(x, y, button=arcade.MOUSE_BUTTON_RIGHT)

    def _on_ui_event(self, event: arcade.gui.events.UIEvent):
        self.event_history.append(event)

    @property
    def last_event(self):
        return self.event_history[-1] if self.event_history else None

    @abstractmethod
    def dispatch_ui_event(self, param):
        pass


class TestUIManager(UIManager, InteractionMixin):
    def __init__(self, *args, **kwargs):
        super().__init__(*args, **kwargs)
        self.push_handlers(on_ui_event=self._on_ui_event)


class TestUILayoutManager(UILayoutManager, InteractionMixin):
    def __init__(self, *args, **kwargs):
        super().__init__(*args, **kwargs)
        self.push_handlers(on_ui_event=self._on_ui_event)


def t(name, *args):
    return pytest.param(*args, id=name)


class MockHolder(dict):
    """
    MockHolder, dict like object with property access
    """

    __getattr__ = dict.__getitem__
    __setattr__ = dict.__setitem__


class Env:
    def __init__(self, **kwargs):
        self.variables = kwargs
        self.old_vars = {}

    def __enter__(self):
        for key, value in self.variables.items():
            if key in os.environ:
                self.old_vars[key] = os.environ[key]

            os.environ[key] = value

    def __exit__(self, exc_type, exc_val, exc_tb):
        for key in self.variables.keys():
            del os.environ[key]

        for key, value in self.old_vars.items():
            os.environ[key] = value


def dummy_element(width=100, height=50, color=arcade.color.LIGHT_CORAL):
    return UIBox(width=width, height=height, color=color)


class MockButton(UIClickable):
    on_hover_called = False
    on_unhover_called = False
    on_press_called = False
    on_release_called = False
    on_click_called = False
    on_focus_called = False
    on_unfocus_called = False

    def __init__(
        self,
        center_x=0,
        center_y=0,
        width=40,
        height=40,
        id: Optional[str] = None,
        style: UIStyle = None,
        **kwargs
    ):
        super().__init__(
            center_x=center_x, center_y=center_y, id=id, style=style, **kwargs
        )
        self.event_history: List[arcade.gui.events.UIEvent] = []
        self._width = width
        self._height = height

    def render(self):
        self.normal_texture = arcade.Texture(
            image=PIL.Image.new("RGBA", (self._width, self._height), color=(255, 0, 0)),
            name=str(uuid4()),
        )
        self.hover_texture = arcade.Texture(
            image=PIL.Image.new("RGBA", (self._width, self._height), color=(255, 0, 0)),
            name=str(uuid4()),
        )
        self.press_texture = arcade.Texture(
            image=PIL.Image.new("RGBA", (self._width, self._height), color=(255, 0, 0)),
            name=str(uuid4()),
        )
        self.focus_texture = arcade.Texture(
            image=PIL.Image.new("RGBA", (self._width, self._height), color=(255, 0, 0)),
            name=str(uuid4()),
        )

        self.set_proper_texture()

    def on_ui_event(self, event: arcade.gui.events.UIEvent):
        self.event_history.append(event)
        super().on_ui_event(event)

    @property
    def last_event(self):
        return self.event_history[-1] if self.event_history else None

    def on_hover(self):
        super().on_hover()
        self.on_hover_called = True

    def on_unhover(self):
        super().on_unhover()
        self.on_unhover_called = True

    def on_press(self):
        super().on_press()
        self.on_press_called = True

    def on_release(self):
        super().on_release()
        self.on_release_called = True

    def on_click(self):
        super().on_click()
        self.on_click_called = True

    def on_focus(self):
        super().on_focus()
        self.on_focus_called = True

    def on_unfocus(self):
        super().on_unfocus()
        self.on_unfocus_called = True<|MERGE_RESOLUTION|>--- conflicted
+++ resolved
@@ -14,13 +14,9 @@
 from arcade.gui.style import UIStyle
 
 
-<<<<<<< HEAD
-class InteractionMixin:
-=======
 class TestUIManager(UIManager):
     use_super_mouse_adjustment = False
 
->>>>>>> 863a895f
     def __init__(self, *args, **kwargs):
         super().__init__(*args, **kwargs)
         self.event_history: List[arcade.gui.events.UIEvent] = []
@@ -33,7 +29,6 @@
             return x, y
 
     def move_mouse(self, x: int, y: int):
-<<<<<<< HEAD
         self.dispatch_ui_event(
             arcade.gui.events.UIEvent(
                 arcade.gui.events.MOUSE_MOTION, x=x, y=y, button=1, modifier=0
@@ -52,25 +47,8 @@
             arcade.gui.events.UIEvent(
                 arcade.gui.events.MOUSE_RELEASE, x=x, y=y, button=button, modifier=0
             )
-=======
+        )
         self.on_mouse_motion(x, y, 0, 0)
-
-    def click_and_hold(self, x: int, y: int, button=arcade.MOUSE_BUTTON_LEFT):
-        self.on_mouse_press(
-            x=x,
-            y=y,
-            button=button,
-            modifiers=0
-        )
-
-    def release(self, x: int, y: int, button=arcade.MOUSE_BUTTON_LEFT):
-        self.on_mouse_release(
-            x=x,
-            y=y,
-            button=button,
-            modifiers=0
->>>>>>> 863a895f
-        )
 
     def click(self, x: int, y: int):
         self.click_and_hold(x, y)
